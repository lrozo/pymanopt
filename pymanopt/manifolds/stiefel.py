--- conflicted
+++ resolved
@@ -82,21 +82,12 @@
             q, r = np.linalg.qr(X + G)
             # Unflip any flipped signs
             XNew = np.dot(q, np.diag(np.sign(np.sign(np.diag(r))+.5)))
-            return XNew
-<<<<<<< HEAD
         else:
             XNew = X + G
             for i in xrange(self._k):
                 q, r = np.linalg.qr(Y[i])
                 XNew[i] = np.dot(q, np.diag(np.sign(np.sign(np.diag(r))+.5)))
-=======
-
-        XNew = X + G
-        for i in xrange(self._k):
-            q, r = np.linalg.qr(Y[i])
-            XNew[i] = np.dot(q, np.diag(np.sign(np.sign(np.diag(r))+.5)))
         return XNew
->>>>>>> 7e9d3b1d
 
     def norm(self, X, G):
         # Norm on the tangent space of the Stiefel is simply the Euclidean
@@ -117,7 +108,6 @@
         return X
 
     def randvec(self, X):
-<<<<<<< HEAD
         if self._k == 1:
             U = np.random.randn(self._n, self._p)
         else:
@@ -144,8 +134,3 @@
                         [np.eye(self._p) , X[i].T.dot(U[i])]]))).dot(np.bmat([[expm(-X[i].T.dot(U[i]))],
                         [np.zeros((self._p,self._p))]])))
         return Y
-=======
-        U = self.proj(X, np.random.randn(self._k, self._n, self._p))
-        U = U / np.linalg.norm(U)
-        return U
->>>>>>> 7e9d3b1d
